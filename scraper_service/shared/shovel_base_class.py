--- conflicted
+++ resolved
@@ -146,21 +146,11 @@
         batch_start_time = time()
 
         # Add batch metadata to current span
-<<<<<<< HEAD
         span = current_span()
         if span:
             span.set_attribute("block_count", len(block_numbers))
             span.set_attribute("start_block", block_numbers[0])
             span.set_attribute("end_block", block_numbers[-1])
-=======
-        tracer = get_tracer()
-        if tracer:
-            span = get_current_span()
-            if span:
-                span.set_attribute("block_count", len(block_numbers))
-                span.set_attribute("start_block", block_numbers[0])
-                span.set_attribute("end_block", block_numbers[-1])
->>>>>>> 14ac4d8c
 
         for block_number in tqdm(block_numbers):
             self._process_single_block(block_number)
@@ -179,17 +169,9 @@
         block_start_time = time()
 
         # Add block number to current span
-<<<<<<< HEAD
         span = current_span()
         if span:
             span.set_attribute("block_number", block_number)
-=======
-        tracer = get_tracer()
-        if tracer:
-            span = get_current_span()
-            if span:
-                span.set_attribute("block_number", block_number)
->>>>>>> 14ac4d8c
 
         # Update current block metric
         self.metrics.set_current_block(block_number, shovel_name=self.name)
@@ -213,18 +195,10 @@
             )
 
             # Mark successful processing in span
-<<<<<<< HEAD
             span = current_span()
             if span:
                 span.set_attribute("processing_successful", True)
                 span.set_attribute("processing_duration_seconds", block_duration)
-=======
-            if tracer:
-                span = get_current_span()
-                if span:
-                    span.set_attribute("processing_successful", True)
-                    span.set_attribute("processing_duration_seconds", block_duration)
->>>>>>> 14ac4d8c
 
         except DatabaseConnectionError as e:
             self._record_error("database_connection", block_number, str(e))
@@ -240,23 +214,12 @@
         """Record error information in telemetry."""
         logging.error(f"{error_type.replace('_', ' ').title()} error while processing block {block_number}: {message}")
 
-<<<<<<< HEAD
         span = current_span()
         if span:
             span.set_attribute("processing_successful", False)
             span.set_attribute("error.type", exception_type or error_type)
             span.set_attribute("error.message", message)
             span.set_attribute("error.block_number", block_number)
-=======
-        tracer = get_tracer()
-        if tracer:
-            span = get_current_span()
-            if span:
-                span.set_attribute("processing_successful", False)
-                span.set_attribute("error.type", exception_type or error_type)
-                span.set_attribute("error.message", message)
-                span.set_attribute("error.block_number", block_number)
->>>>>>> 14ac4d8c
 
     def _handle_database_error(self, error, retry_count):
         """Handle database connection errors with retry logic."""
@@ -274,19 +237,10 @@
     @trace("shovel.retry_delay")
     def _retry_delay(self, retry_count):
         """Execute retry delay with telemetry."""
-<<<<<<< HEAD
         span = current_span()
         if span:
             span.set_attribute("retry_count", retry_count)
             span.set_attribute("delay_seconds", self.RETRY_DELAY)
-=======
-        tracer = get_tracer()
-        if tracer:
-            span = get_current_span()
-            if span:
-                span.set_attribute("retry_count", retry_count)
-                span.set_attribute("delay_seconds", self.RETRY_DELAY)
->>>>>>> 14ac4d8c
 
         sleep(self.RETRY_DELAY)
         reconnect_substrate()
@@ -295,19 +249,11 @@
         """Handle fatal errors and exit."""
         logging.error(f"Fatal shovel error: {message}")
 
-<<<<<<< HEAD
         span = current_span()
         if span:
             with span.start_child("shovel.fatal_error") as child_span:
                 child_span.set_attribute("error.type", error_type)
                 child_span.set_attribute("error.message", message)
-=======
-        tracer = get_tracer()
-        if tracer:
-            with tracer.start_as_current_span("shovel.fatal_error") as span:
-                span.set_attribute("error.type", error_type)
-                span.set_attribute("error.message", message)
->>>>>>> 14ac4d8c
 
         sys.exit(1)
 
@@ -342,21 +288,11 @@
     def _update_checkpoint_with_metrics(self, tables, rows):
         """Update checkpoint with flush metrics."""
         # Add metrics to current span
-<<<<<<< HEAD
         span = current_span()
         if span:
             span.set_attribute("block_number", self.last_buffer_flush_call_block_number)
             span.set_attribute("rows_flushed", rows)
             span.set_attribute("tables_updated", tables)
-=======
-        tracer = get_tracer()
-        if tracer:
-            span = get_current_span()
-            if span:
-                span.set_attribute("block_number", self.last_buffer_flush_call_block_number)
-                span.set_attribute("rows_flushed", rows)
-                span.set_attribute("tables_updated", tables)
->>>>>>> 14ac4d8c
 
         self._update_checkpoint()
 
